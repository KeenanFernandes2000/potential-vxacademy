--- conflicted
+++ resolved
@@ -100,20 +100,10 @@
           <div className="flex justify-center mb-8 lg:mb-12">
             <div className="flex items-center">
               <img
-<<<<<<< HEAD
-                src="/images/Logo-EHC-1.svg"
-                alt="EHC Logo"
-                className="h-12 mr-3"
-              />
-              <span className="font-heading text-3xl font-bold text-[#003D5B] tracking-wider">
-                EHC Academy
-              </span>
-=======
                 src="/images/vx-academy-logo.svg"
                 alt="VX Academy Logo"
                 className="h-12 lg:h-16 filter brightness-125 drop-shadow-lg"
               />
->>>>>>> 2725cc0c
             </div>
           </div>
 
@@ -123,13 +113,6 @@
             onValueChange={setActiveTab}
             className="w-full"
           >
-<<<<<<< HEAD
-            <TabsList className="grid w-full grid-cols-2 mb-6 rounded-xl bg-abu-sand">
-              <TabsTrigger value="login" className="rounded-xl">
-                Login
-              </TabsTrigger>
-              <TabsTrigger value="register" className="rounded-xl">
-=======
             <TabsList className="grid w-full grid-cols-2 mb-6 lg:mb-8 rounded-2xl bg-white/10 backdrop-blur-xl border border-white/20 p-2 shadow-2xl">
               <TabsTrigger
                 value="login"
@@ -141,21 +124,11 @@
                 value="register"
                 className="rounded-xl text-white data-[state=active]:bg-gradient-to-r data-[state=active]:from-teal-500 data-[state=active]:to-cyan-500 data-[state=active]:text-white transition-all duration-300 py-3 font-medium"
               >
->>>>>>> 2725cc0c
                 Register
               </TabsTrigger>
             </TabsList>
 
             <TabsContent value="login" className="fade-in">
-<<<<<<< HEAD
-              <Card className="border-0 shadow-md rounded-xl">
-                <CardHeader className="pb-3">
-                  <CardTitle className="text-abu-charcoal text-xl">
-                    Login to your account
-                  </CardTitle>
-                  <CardDescription className="text-neutral-600">
-                    Enter your credentials to access your EHC Academy dashboard
-=======
               <Card className="border-0 shadow-2xl rounded-2xl bg-white/10 backdrop-blur-xl border border-white/20 overflow-hidden">
                 <CardHeader className="pb-6 px-6 pt-8 lg:px-8">
                   <CardTitle className="text-white text-2xl lg:text-3xl font-bold text-center">
@@ -163,41 +136,27 @@
                   </CardTitle>
                   <CardDescription className="text-white/80 text-center text-base lg:text-lg">
                     Enter your credentials to access your VX Academy dashboard
->>>>>>> 2725cc0c
                   </CardDescription>
                 </CardHeader>
                 <CardContent className="px-6 lg:px-8">
                   <Form {...loginForm}>
                     <form
                       onSubmit={loginForm.handleSubmit(onLoginSubmit)}
-<<<<<<< HEAD
-                      className="space-y-5"
-=======
                       className="space-y-6"
->>>>>>> 2725cc0c
                     >
                       <FormField
                         control={loginForm.control}
                         name="email"
                         render={({ field }) => (
                           <FormItem>
-<<<<<<< HEAD
-                            <FormLabel className="text-abu-charcoal">
-                              Email
-=======
                             <FormLabel className="text-white font-medium text-base">
                               Email Address
->>>>>>> 2725cc0c
                             </FormLabel>
                             <FormControl>
                               <Input
                                 placeholder="Enter your email"
                                 {...field}
-<<<<<<< HEAD
-                                className="rounded-xl"
-=======
-                                className="rounded-xl bg-white/10 backdrop-blur-sm border-white/20 text-white placeholder:text-white/60 focus:bg-white/20 focus:border-white/40 transition-all duration-300 py-3 lg:py-4 text-base"
->>>>>>> 2725cc0c
+                                className="rounded-xl bg-white/10 backdrop-blur-sm border-white/20 text-white placeholder:text-white/60 focus:bg-white/20 focus:border-white/40 transition-all duration-300 py-3 lg:py-4 text-base"
                                 type="email"
                               />
                             </FormControl>
@@ -210,11 +169,7 @@
                         name="password"
                         render={({ field }) => (
                           <FormItem>
-<<<<<<< HEAD
-                            <FormLabel className="text-abu-charcoal">
-=======
-                            <FormLabel className="text-white font-medium text-base">
->>>>>>> 2725cc0c
+                            <FormLabel className="text-white font-medium text-base">
                               Password
                             </FormLabel>
                             <FormControl>
@@ -222,11 +177,7 @@
                                 type="password"
                                 placeholder="Enter your password"
                                 {...field}
-<<<<<<< HEAD
-                                className="rounded-xl"
-=======
-                                className="rounded-xl bg-white/10 backdrop-blur-sm border-white/20 text-white placeholder:text-white/60 focus:bg-white/20 focus:border-white/40 transition-all duration-300 py-3 lg:py-4 text-base"
->>>>>>> 2725cc0c
+                                className="rounded-xl bg-white/10 backdrop-blur-sm border-white/20 text-white placeholder:text-white/60 focus:bg-white/20 focus:border-white/40 transition-all duration-300 py-3 lg:py-4 text-base"
                               />
                             </FormControl>
                             <FormMessage className="text-red-300" />
@@ -235,11 +186,7 @@
                       />
                       <Button
                         type="submit"
-<<<<<<< HEAD
-                        className="w-full bg-[#007BC3] hover:bg-[#007BC3]/90 text-white rounded-xl py-6"
-=======
                         className="w-full bg-gradient-to-r from-teal-500 to-cyan-500 hover:from-teal-600 hover:to-cyan-600 text-white rounded-xl py-4 lg:py-6 font-semibold text-base lg:text-lg shadow-2xl transition-all duration-300 hover:scale-105 hover:shadow-teal-500/25 disabled:opacity-50 disabled:cursor-not-allowed disabled:hover:scale-100"
->>>>>>> 2725cc0c
                         disabled={loginMutation.isPending}
                       >
                         {loginMutation.isPending ? (
@@ -258,11 +205,7 @@
                   <p className="text-white/80 text-base">
                     Don't have an account?{" "}
                     <button
-<<<<<<< HEAD
-                      className="text-[#007BC3] font-medium hover:underline"
-=======
                       className="text-teal-400 font-semibold hover:text-teal-300 transition-colors duration-300 hover:underline"
->>>>>>> 2725cc0c
                       onClick={() => setActiveTab("register")}
                     >
                       Create Account
@@ -273,16 +216,6 @@
             </TabsContent>
 
             <TabsContent value="register" className="fade-in">
-<<<<<<< HEAD
-              <Card className="border-0 shadow-md rounded-xl">
-                <CardHeader className="pb-3">
-                  <CardTitle className="text-abu-charcoal text-xl">
-                    Create an account
-                  </CardTitle>
-                  <CardDescription className="text-neutral-600">
-                    Join EHC Academy to start your journey as a healthcare
-                    professional
-=======
               <Card className="border-0 shadow-2xl rounded-2xl bg-white/10 backdrop-blur-xl border border-white/20 overflow-hidden">
                 <CardHeader className="pb-6 px-6 pt-8 lg:px-8">
                   <CardTitle className="text-white text-2xl lg:text-3xl font-bold text-center">
@@ -290,40 +223,27 @@
                   </CardTitle>
                   <CardDescription className="text-white/80 text-center text-base lg:text-lg">
                     Create your account to start your learning journey
->>>>>>> 2725cc0c
                   </CardDescription>
                 </CardHeader>
                 <CardContent className="px-6 lg:px-8">
                   <Form {...registerForm}>
                     <form
                       onSubmit={registerForm.handleSubmit(onRegisterSubmit)}
-<<<<<<< HEAD
-                      className="space-y-4"
-=======
                       className="space-y-5"
->>>>>>> 2725cc0c
                     >
                       <FormField
                         control={registerForm.control}
                         name="name"
                         render={({ field }) => (
                           <FormItem>
-<<<<<<< HEAD
-                            <FormLabel className="text-abu-charcoal">
-=======
-                            <FormLabel className="text-white font-medium text-base">
->>>>>>> 2725cc0c
+                            <FormLabel className="text-white font-medium text-base">
                               Full Name
                             </FormLabel>
                             <FormControl>
                               <Input
                                 placeholder="Enter your full name"
                                 {...field}
-<<<<<<< HEAD
-                                className="rounded-xl"
-=======
-                                className="rounded-xl bg-white/10 backdrop-blur-sm border-white/20 text-white placeholder:text-white/60 focus:bg-white/20 focus:border-white/40 transition-all duration-300 py-3 lg:py-4 text-base"
->>>>>>> 2725cc0c
+                                className="rounded-xl bg-white/10 backdrop-blur-sm border-white/20 text-white placeholder:text-white/60 focus:bg-white/20 focus:border-white/40 transition-all duration-300 py-3 lg:py-4 text-base"
                               />
                             </FormControl>
                             <FormMessage className="text-red-300" />
@@ -336,24 +256,15 @@
                         name="email"
                         render={({ field }) => (
                           <FormItem>
-<<<<<<< HEAD
-                            <FormLabel className="text-abu-charcoal">
-                              Email
-=======
                             <FormLabel className="text-white font-medium text-base">
                               Email Address
->>>>>>> 2725cc0c
                             </FormLabel>
                             <FormControl>
                               <Input
                                 type="email"
                                 placeholder="Enter your email"
                                 {...field}
-<<<<<<< HEAD
-                                className="rounded-xl"
-=======
-                                className="rounded-xl bg-white/10 backdrop-blur-sm border-white/20 text-white placeholder:text-white/60 focus:bg-white/20 focus:border-white/40 transition-all duration-300 py-3 lg:py-4 text-base"
->>>>>>> 2725cc0c
+                                className="rounded-xl bg-white/10 backdrop-blur-sm border-white/20 text-white placeholder:text-white/60 focus:bg-white/20 focus:border-white/40 transition-all duration-300 py-3 lg:py-4 text-base"
                               />
                             </FormControl>
                             <FormMessage className="text-red-300" />
@@ -365,11 +276,7 @@
                         name="password"
                         render={({ field }) => (
                           <FormItem>
-<<<<<<< HEAD
-                            <FormLabel className="text-abu-charcoal">
-=======
-                            <FormLabel className="text-white font-medium text-base">
->>>>>>> 2725cc0c
+                            <FormLabel className="text-white font-medium text-base">
                               Password
                             </FormLabel>
                             <FormControl>
@@ -377,11 +284,7 @@
                                 type="password"
                                 placeholder="Create a password"
                                 {...field}
-<<<<<<< HEAD
-                                className="rounded-xl"
-=======
-                                className="rounded-xl bg-white/10 backdrop-blur-sm border-white/20 text-white placeholder:text-white/60 focus:bg-white/20 focus:border-white/40 transition-all duration-300 py-3 lg:py-4 text-base"
->>>>>>> 2725cc0c
+                                className="rounded-xl bg-white/10 backdrop-blur-sm border-white/20 text-white placeholder:text-white/60 focus:bg-white/20 focus:border-white/40 transition-all duration-300 py-3 lg:py-4 text-base"
                               />
                             </FormControl>
                             <FormMessage className="text-red-300" />
@@ -393,11 +296,7 @@
                         name="confirmPassword"
                         render={({ field }) => (
                           <FormItem>
-<<<<<<< HEAD
-                            <FormLabel className="text-abu-charcoal">
-=======
-                            <FormLabel className="text-white font-medium text-base">
->>>>>>> 2725cc0c
+                            <FormLabel className="text-white font-medium text-base">
                               Confirm Password
                             </FormLabel>
                             <FormControl>
@@ -405,11 +304,7 @@
                                 type="password"
                                 placeholder="Confirm your password"
                                 {...field}
-<<<<<<< HEAD
-                                className="rounded-xl"
-=======
-                                className="rounded-xl bg-white/10 backdrop-blur-sm border-white/20 text-white placeholder:text-white/60 focus:bg-white/20 focus:border-white/40 transition-all duration-300 py-3 lg:py-4 text-base"
->>>>>>> 2725cc0c
+                                className="rounded-xl bg-white/10 backdrop-blur-sm border-white/20 text-white placeholder:text-white/60 focus:bg-white/20 focus:border-white/40 transition-all duration-300 py-3 lg:py-4 text-base"
                               />
                             </FormControl>
                             <FormMessage className="text-red-300" />
@@ -437,11 +332,7 @@
                   <p className="text-white/80 text-base">
                     Already have an account?{" "}
                     <button
-<<<<<<< HEAD
-                      className="text-[#007BC3] font-medium hover:underline"
-=======
                       className="text-teal-400 font-semibold hover:text-teal-300 transition-colors duration-300 hover:underline"
->>>>>>> 2725cc0c
                       onClick={() => setActiveTab("login")}
                     >
                       Sign In
@@ -454,52 +345,6 @@
         </div>
       </div>
 
-<<<<<<< HEAD
-      {/* Hero Section with EHC branding */}
-      <div className="hidden md:flex md:w-1/2 bg-gradient-to-br from-[#007BC3] to-[#003D5B] text-white p-12 flex-col justify-center">
-        <div className="max-w-lg">
-          <h1 className="font-heading text-4xl font-bold mb-6 tracking-wide leading-tight">
-            Live the Values.{" "}
-            <span className="text-[#1AAFB6]">Lead the Future.</span>
-          </h1>
-          <p className="text-lg opacity-90 mb-8">
-            EHC Academy provides healthcare professionals with the skills,
-            knowledge, and clinical expertise to deliver outstanding patient
-            care across Eastern Health Cluster.
-          </p>
-          <div className="space-y-5">
-            <div className="flex items-start">
-              <span className="material-icons text-[#1AAFB6] mr-3">
-                check_circle
-              </span>
-              <p>Master clinical excellence and patient-centered care</p>
-            </div>
-            <div className="flex items-start">
-              <span className="material-icons text-[#1AAFB6] mr-3">
-                check_circle
-              </span>
-              <p>
-                Develop essential healthcare skills for exceptional patient
-                service
-              </p>
-            </div>
-            <div className="flex items-start">
-              <span className="material-icons text-[#1AAFB6] mr-3">
-                check_circle
-              </span>
-              <p>
-                Earn badges, track progress, and rise in the leaderboard
-                rankings
-              </p>
-            </div>
-            <div className="flex items-start">
-              <span className="material-icons text-[#1AAFB6] mr-3">
-                check_circle
-              </span>
-              <p>
-                Access AI-powered assistance to enhance your learning journey
-              </p>
-=======
       {/* Hero Section with Enhanced Glassmorphism */}
       <div className="hidden lg:flex lg:w-1/2 text-white p-8 xl:p-12 flex-col justify-center relative z-10">
         <div className="max-w-xl relative">
@@ -559,7 +404,6 @@
                   Access AI-powered assistance to enhance your learning journey
                 </p>
               </div>
->>>>>>> 2725cc0c
             </div>
           </div>
         </div>
