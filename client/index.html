--- conflicted
+++ resolved
@@ -1,15 +1,14 @@
 <!doctype html>
 <html lang="en">
-<<<<<<< HEAD
 
 <head>
   <meta charset="UTF-8" />
   <meta name="viewport" content="width=device-width, initial-scale=1.0, maximum-scale=1" />
-  <title>EHC Academy - Eastern Health Cluster Training Platform</title>
+  <title>VX Academy - Experience Abu Dhabi</title>
   <link
     href="https://fonts.googleapis.com/css2?family=Poppins:wght@400;500;600;700&family=Roboto:wght@300;400;500&family=Tajawal:wght@400;500;700&display=swap"
-    rel="stylesheet">
-  <link href="https://fonts.googleapis.com/icon?family=Material+Icons" rel="stylesheet">
+    rel="stylesheet" />
+  <link href="https://fonts.googleapis.com/icon?family=Material+Icons" rel="stylesheet" />
 </head>
 
 <body>
@@ -24,53 +23,11 @@
   <script>
     chatbotembed({
       botId: "68049d13024d653c8feb0eec",
-      botIcon: "https://ai.potential.com/static/mentors/VBBAICoach-1745132818840-EHC.jpg",
+      botIcon:
+        "https://ai.potential.com/static/mentors/VBBAICoach-1745132818840-EHC.jpg",
       botColor: "#007BC3", // Updated to match EHC brand color
     });
   </script>
 </body>
 
-=======
-  <head>
-    <meta charset="UTF-8" />
-    <meta
-      name="viewport"
-      content="width=device-width, initial-scale=1.0, maximum-scale=1"
-    />
-    <title>VX Academy - Experience Abu Dhabi</title>
-    <link
-      href="https://fonts.googleapis.com/css2?family=Poppins:wght@400;500;600;700&family=Roboto:wght@300;400;500&family=Tajawal:wght@400;500;700&display=swap"
-      rel="stylesheet"
-    />
-    <link
-      href="https://fonts.googleapis.com/icon?family=Material+Icons"
-      rel="stylesheet"
-    />
-  </head>
-  <body>
-    <div id="root"></div>
-    <script type="module" src="/src/main.tsx"></script>
-    <!-- This is a replit script which adds a banner on the top of the page when opened in development mode outside the replit environment -->
-    <script
-      type="text/javascript"
-      src="https://replit.com/public/js/replit-dev-banner.js"
-    ></script>
-
-    <!-- Chatbot Integration -->
-    <script
-      charset="utf-8"
-      type="text/javascript"
-      src="https://ai.potential.com/static/embed/chat.js"
-      crossorigin="anonymous"
-    ></script>
-    <script>
-      chatbotembed({
-        botId: "68049d13024d653c8feb0eec",
-        botIcon:
-          "https://ai.potential.com/static/mentors/VBBAICoach-1745132818840-EHC.jpg",
-        botColor: "#007BC3", // Updated to match EHC brand color
-      });
-    </script>
-  </body>
->>>>>>> 2725cc0c
 </html>